--- conflicted
+++ resolved
@@ -459,30 +459,17 @@
     def update_body_acceleration(self):
         """
         Calculates the body (proper) acceleration of the rocket,
-<<<<<<< HEAD
-        that is what the accelerometer measures.
-=======
         which is what the accelerometer measures.
->>>>>>> 163a4db1
 
         Returns
         -------
         proper_acceleration
-<<<<<<< HEAD
-            Numpy array representing the body (proper) acceleration 
-            of the rocket
-        """
-        quaternion = Quaternion(self.orientation)
-        proper_acceleration = quaternion.rotate(self.world_acceleration)
-        return proper_acceleration
-=======
             Numpy array representing the body (proper) acceleration
             of the rocket in m/s^2.
         """
         quaternion = Quaternion(self.orientation)
         body_acceleration = quaternion.rotate(self.world_acceleration)
         return body_acceleration
->>>>>>> 163a4db1
 
     def update_magnetic_field(self):
         """
