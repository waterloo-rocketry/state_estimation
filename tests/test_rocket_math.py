--- conflicted
+++ resolved
@@ -1080,10 +1080,7 @@
     new_orientation = test_rocket.update_orientation(angular_rates, delta_time)
     assert np.all(new_orientation == orientation_after_update)
 
-<<<<<<< HEAD
-=======
-
->>>>>>> 163a4db1
+
 # Testing functions for finding temperature
 def test_temperature_at_ground():
     test_rocket = rm.Rocket()
@@ -1142,9 +1139,6 @@
     test_rocket = rm.Rocket()
     test_rocket.temperature = -56.46
     test_rocket.altitude = 20000
-<<<<<<< HEAD
-    assert(abs(test_rocket.update_baro_pressure() - 5.5298) <= rm.TOLERANCE)
-=======
     assert(abs(test_rocket.update_baro_pressure() - 5.5298) <= rm.TOLERANCE)
 
 
@@ -1312,5 +1306,4 @@
     test_rocket.world_mag_field = np.array([1, 1, 1])
     mag_field_after_rotate = np.array([1, -1, 1])
     new_mag_field = test_rocket.update_magnetic_field()
-    assert np.all(abs(mag_field_after_rotate - new_mag_field) <= rm.TOLERANCE)
->>>>>>> 163a4db1
+    assert np.all(abs(mag_field_after_rotate - new_mag_field) <= rm.TOLERANCE)