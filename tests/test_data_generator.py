# Test suite for data_generator.py
from io import StringIO

import numpy as np

import rocket_math as rm
import data_generator as data_gen

'''
Notes:
- For all calculations, there will be an tolerance of 0.001.
'''


# Testing functions for is_negative_values().
def test_no_negative_values():
    assert not data_gen.is_any_negative(np.array([0, 1, 2]))


def test_one_negative_int():
    assert data_gen.is_any_negative(np.array([0, 1, -2]))


def test_all_negative_ints():
    assert data_gen.is_any_negative(np.array([-1, -2, -3]))


def test_one_negative_float():
    assert data_gen.is_any_negative(np.array([1.1, -2.2, 3.3]))


def test_all_negative_floats():
    assert data_gen.is_any_negative(np.array([-1.1, -2.2, -3.3]))


# Testing functions for init_rocket_state().
def test_no_negative_init_inputs(monkeypatch):
    """
    Test init_rocket_state() with no negative inputs.
    """
    rocket = rm.Rocket(
        {"total_mass": 110, "body_mass": rm.BODY_MASS,
         "prop_mass": 110 - rm.BODY_MASS},
        np.array([1, 2, 3]), 120,
        {"press_noise": 1, "temp_noise": 2, "accel_noise": 3,
         "gyro_noise": 4, "mag_noise": 5})
    rocket_params = '110 1,2,3 120 1 2 3 4 5\n'
    monkeypatch.setattr('builtins.input', lambda user_input: rocket_params)
    test_rocket = data_gen.init_rocket_state()
    assert test_rocket == rocket


def test_no_negative_init_inputs_again(monkeypatch):
    """
    Test init_rocket_state() a second time with no negative inputs.
    """
    rocket = rm.Rocket(
        {"total_mass": 120, "body_mass": rm.BODY_MASS,
         "prop_mass": 120 - rm.BODY_MASS},
        np.array([10, 20, 30]), 130,
        {"press_noise": 10, "temp_noise": 20, "accel_noise": 30,
         "gyro_noise": 40, "mag_noise": 50})
    rocket_params = '120 10,20,30 130 10 20 30 40 50\n'
    monkeypatch.setattr('builtins.input', lambda user_input: rocket_params)
    test_rocket = data_gen.init_rocket_state()
    assert test_rocket == rocket


def test_mass_negative_init_input(monkeypatch):
    """
    Test init_rocket_state() with total_mass as a negative input, which is
    then corrected to a positive input.
    """
    rocket = rm.Rocket(
        {"total_mass": 120, "body_mass": rm.BODY_MASS,
         "prop_mass": 120 - rm.BODY_MASS},
        np.array([10, 20, 30]), 130,
        {"press_noise": 10, "temp_noise": 20, "accel_noise": 30,
         "gyro_noise": 40, "mag_noise": 50})
    rocket_params = iter(["-120 10,20,30 130 10 20 30 40 50\n",
                          "120 10,20,30 130 10 20 30 40 50\n"])
    monkeypatch.setattr('builtins.input',
                        lambda user_input: next(rocket_params))
    test_rocket = data_gen.init_rocket_state()
    assert test_rocket == rocket


def test_thrust_negative_init_input(monkeypatch):
    """
    Test init_rocket_state() with thrust as a negative input, which is then
    corrected to a positive input.
    """
    rocket = rm.Rocket(
        {"total_mass": 120, "body_mass": rm.BODY_MASS,
         "prop_mass": 120 - rm.BODY_MASS},
        np.array([10, 20, 30]), 130,
        {"press_noise": 10, "temp_noise": 20, "accel_noise": 30,
         "gyro_noise": 40, "mag_noise": 50})
    rocket_params = iter(["120 -10,20,30 130 10 20 30 40 50\n",
                          "120 10,20,30 130 10 20 30 40 50\n"])
    monkeypatch.setattr('builtins.input',
                        lambda user_input: next(rocket_params))
    test_rocket = data_gen.init_rocket_state()
    assert test_rocket == rocket


def test_burn_time_negative_init_input(monkeypatch):
    """
    Test init_rocket_state() with burn_time as a negative input, which is then
    corrected to a positive input.
    """
    rocket = rm.Rocket(
        {"total_mass": 120, "body_mass": rm.BODY_MASS,
         "prop_mass": 120 - rm.BODY_MASS},
        np.array([10, 20, 30]), 130,
        {"press_noise": 10, "temp_noise": 20, "accel_noise": 30,
         "gyro_noise": 40, "mag_noise": 50})
    rocket_params = iter(["120 10,20,30 -130 10 20 30 40 50\n",
                          "120 10,20,30 130 10 20 30 40 50\n"])
    monkeypatch.setattr('builtins.input',
                        lambda user_input: next(rocket_params))
    test_rocket = data_gen.init_rocket_state()
    assert test_rocket == rocket


def test_all_negative_init_inputs(monkeypatch):
    """
    Test init_rocket_state() with mass, thrust, and burn_time as negative
    inputs, which are then corrected to positive inputs.
    """
    rocket = rm.Rocket(
        {"total_mass": 120, "body_mass": rm.BODY_MASS,
         "prop_mass": 120 - rm.BODY_MASS},
        np.array([10, 20, 30]), 130,
        {"press_noise": 10, "temp_noise": 20, "accel_noise": 30,
         "gyro_noise": 40, "mag_noise": 50})
    rocket_params = iter(["-120 -10,20,30 -130 10 20 30 40 50\n",
                          "120 10,20,30 130 10 20 30 40 50\n"])
    monkeypatch.setattr('builtins.input',
                        lambda user_input: next(rocket_params))
    test_rocket = data_gen.init_rocket_state()
    assert test_rocket == rocket


# Testing functions for time_update().
def test_initial_time_update(mocker):
    """
    Test time_update() from initial state (initial launch).
    """
    time_dict = {"current_time": 0, "previous_time": 0, "timestep": 1}
    test_rocket = rm.Rocket(
        {"total_mass": 110, "body_mass": 55, "prop_mass": 55},
        np.array([0, 0, 20000]), 100,
        {"press_noise": 1, "temp_noise": 1, "accel_noise": 1,
         "gyro_noise": 1, "mag_noise": 1})
    test_rocket_after_update = rm.Rocket(
        {"total_mass": 110 - rm.MASS_LOSS * time_dict["timestep"],
         "body_mass": 55,
         "prop_mass": 55 - rm.MASS_LOSS * time_dict["timestep"]},
        np.array([0, 0, 20000]), 100, {"press_noise": 1, "temp_noise": 1,
                                       "accel_noise": 1, "gyro_noise": 1,
                                       "mag_noise": 1})
    test_rocket_after_update.world_acceleration = np.array([0, 0, 149.6793])
    test_rocket_after_update.orientation = \
        np.array([0.6216, 0, 0.0044, 0.7833])
    test_rocket_after_update.temperature = 20
    test_rocket_after_update.baro_pressure = 10
    test_rocket_after_update.body_acceleration = np.array([1, 1, 1])
    test_rocket_after_update.body_mag_field = np.array([0.5, 0.5, 0.5])
    mocker.patch('rocket_math.Rocket.update_thrust',
                 return_value=np.array([0, 0, 20000]))
    mocker.patch('rocket_math.Rocket.update_acceleration',
                 return_value=np.array([0, 0, 149.6793]))
    mocker.patch('rocket_math.Rocket.update_velocity',
                 return_value=np.array([0, 0, 0]))
    mocker.patch('rocket_math.Rocket.update_position',
                 return_value=np.array([0, 0, 0]))
    mocker.patch('rocket_math.Rocket.update_mass', return_value={
        "total_mass": 110 - rm.MASS_LOSS * time_dict["timestep"],
        "body_mass": 55,
        "prop_mass": 55 - rm.MASS_LOSS * time_dict["timestep"]})
    mocker.patch('rocket_math.Rocket.update_orientation',
                 return_value=np.array([0.6216, 0, 0.0044, 0.7833]))
    mocker.patch('rocket_math.Rocket.update_temperature',
                 return_value=20)
    mocker.patch('rocket_math.Rocket.update_baro_pressure',
                 return_value=10)
    mocker.patch('rocket_math.Rocket.update_body_acceleration',
                 return_value=np.array([1, 1, 1]))
    mocker.patch('rocket_math.Rocket.update_magnetic_field',
                 return_value=np.array([0.5, 0.5, 0.5]))
    data_gen.time_update(test_rocket, time_dict)
    assert test_rocket == test_rocket_after_update


def test_secondary_time_update(mocker):
    """
    Test time_update() from secondary state (after rocket has launched).
    """
    time_dict = {"current_time": 1, "previous_time": 0, "timestep": 1}
    test_rocket = rm.Rocket(
        {"total_mass": 110 - rm.MASS_LOSS * time_dict["timestep"],
         "body_mass": 55,
         "prop_mass": 55 - rm.MASS_LOSS * time_dict["timestep"]},
        np.array([0, 0, 20000]), 100, {"press_noise": 1, "temp_noise": 1,
                                       "accel_noise": 1, "gyro_noise": 1,
                                       "mag_noise": 1})
    test_rocket_after_update = rm.Rocket(
        {"total_mass": 110 - 2 * rm.MASS_LOSS * time_dict["timestep"],
         "body_mass": 55,
         "prop_mass": 55 - 2 * rm.MASS_LOSS * time_dict["timestep"]},
        np.array([0, 0, 20000]), 100, {"press_noise": 1, "temp_noise": 1,
                                       "accel_noise": 1, "gyro_noise": 1,
                                       "mag_noise": 1})
    test_rocket_after_update.world_acceleration = np.array([0, 0, 149.762])
    test_rocket_after_update.velocity = np.array([0, 0, 149.762])
    test_rocket_after_update.position = np.array([0, 0, 149.762])
    test_rocket_after_update.altitude = 149.762
    test_rocket_after_update.orientation = \
        np.array([-0.2272, 0, 0.0054, 0.9738])
    test_rocket_after_update.temperature = 25
    test_rocket_after_update.baro_pressure = 15
    test_rocket_after_update.body_acceleration = np.array([3, 3, 3])
    test_rocket_after_update.body_mag_field = np.array([1, 1, 1])
    mocker.patch('rocket_math.Rocket.update_thrust',
                 return_value=np.array([0, 0, 20000]))
    mocker.patch('rocket_math.Rocket.update_acceleration',
                 return_value=np.array([0, 0, 149.762]))
    mocker.patch('rocket_math.Rocket.update_velocity',
                 return_value=np.array([0, 0, 149.762]))
    mocker.patch('rocket_math.Rocket.update_position',
                 return_value=np.array([0, 0, 149.762]))
    mocker.patch('rocket_math.Rocket.update_mass', return_value={
        "total_mass": 110 - 2 * rm.MASS_LOSS * time_dict["timestep"],
        "body_mass": 55,
        "prop_mass": 55 - 2 * rm.MASS_LOSS * time_dict["timestep"]})
    mocker.patch('rocket_math.Rocket.update_orientation',
                 return_value=np.array([-0.2272, 0, 0.0054, 0.9738]))
    mocker.patch('rocket_math.Rocket.update_temperature',
                 return_value=25)
    mocker.patch('rocket_math.Rocket.update_baro_pressure',
                 return_value=15)
    mocker.patch('rocket_math.Rocket.update_body_acceleration',
                 return_value=np.array([3, 3, 3]))
    mocker.patch('rocket_math.Rocket.update_magnetic_field',
                 return_value=np.array([1, 1, 1]))
    data_gen.time_update(test_rocket, time_dict)
    assert test_rocket == test_rocket_after_update


# Test functions for write_data_to_file().
def test_initial_write():
    """
    Test write_data_to_file() with initial write to file.
    """
    valid_file = StringIO("[0.0000 0.0000 0.0000]            "
                          "[0.0000 0.0000 0.0000]            "
                          "[0.0000 0.0000 0.0000]            "
                          "[1.0000 0.0000 0.0000 0.0000]    \n")
    valid_sensor_file = StringIO("20.0000                           "
                                 "40.0000                           "
                                 "[0.0000 0.0000 1.0000]            "
                                 "[0.0000 0.0000 1.0000]           \n")
    test_rocket = rm.Rocket(
        {"total_mass": 110, "body_mass": 55, "prop_mass": 55},
        np.array([0, 0, 0]), 100,
        {"press_noise": 1, "temp_noise": 1, "accel_noise": 1,
         "gyro_noise": 1, "mag_noise": 1})
    test_rocket.temperature = 40.0
    test_rocket.baro_pressure = 20.0
    test_rocket.body_acceleration = np.array([0.0, 0.0, 1.0])
    test_rocket.body_mag_field = np.array([0.0, 0.0, 1.0])

    gt_test_file = StringIO()
    sd_test_file = StringIO()
    data_gen.write_data_to_file(test_rocket, gt_test_file, sd_test_file)
    gt_file_value = gt_test_file.getvalue()
    sd_file_value = sd_test_file.getvalue()
    valid = valid_file.getvalue()
    sensor_valid = valid_sensor_file.getvalue()

    gt_test_file.close()
    sd_test_file.close()
    valid_file.close()
    valid_sensor_file.close()
    assert gt_file_value == valid and sd_file_value == sensor_valid


def test_two_writes():
    """
    Test write_data_to_file() with writing multiple consecutive lines to file.
    """
    valid_file = StringIO("[0.0000 0.0000 0.0000]            "
                          "[0.0000 0.0000 0.0000]            "
                          "[  0.0000   0.0000 149.6793]      "
                          "[0.6216 0.0000 0.0044 0.7833]    \n")

    valid_sensor_file = StringIO("20.0000                           "
                                 "40.0000                           "
                                 "[0.0000 0.0000 1.0000]            "
                                 "[0.0000 0.0000 1.0000]           \n")

    test_rocket = rm.Rocket(
        {"total_mass": 110, "body_mass": 55, "prop_mass": 55},
        np.array([0, 0, 20000]), 100,
        {"press_noise": 1, "temp_noise": 1, "accel_noise": 1,
         "gyro_noise": 1, "mag_noise": 1})
    test_rocket.world_acceleration = np.array([0, 0, 149.6793])
    test_rocket.orientation = np.array([0.6216, 0, 0.0044, 0.7833])
    test_rocket.temperature = 40.0
    test_rocket.baro_pressure = 20.0
    test_rocket.body_acceleration = np.array([0.0, 0.0, 1.0])
    test_rocket.body_mag_field = np.array([0.0, 0.0, 1.0])

    gt_test_file = StringIO()
    sd_test_file = StringIO()
    data_gen.write_data_to_file(test_rocket, gt_test_file, sd_test_file)
    gt_file_value1 = gt_test_file.getvalue()
    sd_file_value1 = sd_test_file.getvalue()
    valid1 = valid_file.getvalue()
    sensor_valid1 = valid_sensor_file.getvalue()

    valid_file = StringIO("[0.0000 0.0000 0.0000]            "
                          "[0.0000 0.0000 0.0000]            "
                          "[  0.0000   0.0000 149.6793]      "
                          "[0.6216 0.0000 0.0044 0.7833]    \n"
                          "[0.0000 0.0000 0.0150]            "
                          "[0.0000 0.0000 1.4976]            "
                          "[  0.0000   0.0000 149.7620]      "
                          "[-0.2272  0.0000  0.0054  0.9738]\n")
    valid_sensor_file = StringIO("20.0000                           "
                                 "40.0000                           "
                                 "[0.0000 0.0000 1.0000]            "
                                 "[0.0000 0.0000 1.0000]           \n"
                                 "30.0000                           "
                                 "50.0000                           "
                                 "[0.0000 0.0000 2.0000]            "
                                 "[0.0000 0.0000 2.0000]           \n")
    
    test_rocket.world_acceleration = np.array([0, 0, 149.7620])
    test_rocket.velocity = np.array([0, 0, 1.4976])
    test_rocket.position = np.array([0, 0, 0.0150])
    test_rocket.orientation = np.array([-0.2272, 0.0000, 0.0054, 0.9738])
    test_rocket.temperature = 50.0000
    test_rocket.baro_pressure = 30.0000
    test_rocket.body_acceleration = np.array([0.0000, 0.0000, 2.0000])
    test_rocket.body_mag_field = np.array([0.0000, 0.0000, 2.0000])
    data_gen.write_data_to_file(test_rocket, gt_test_file, sd_test_file)
    gt_file_value2 = gt_test_file.getvalue()
    sd_file_value2 = sd_test_file.getvalue()
    valid2 = valid_file.getvalue()
    sensor_valid2 = valid_sensor_file.getvalue()
    gt_test_file.close()
    sd_test_file.close()
    valid_file.close()
    valid_sensor_file.close()
    assert gt_file_value1 == valid1 and gt_file_value2 == valid2 and \
<<<<<<< HEAD
    sd_file_value1 == sensor_valid1 and sd_file_value2 == sensor_valid2
=======
        sd_file_value1 == sensor_valid1 and sd_file_value2 == sensor_valid2
>>>>>>> 163a4db1

test_two_writes()

def test_full_length_write():
    """
    Test write_data_to_file() writing data that is at its full length.
    """
    valid_file = StringIO("[11111.1111 11111.1111 11111.1111] "
                          "[22222.2222 22222.2222 22222.2222] "
                          "[33333.3333 33333.3333 33333.3333] "
                          "[44444.4444 44444.4444 44444.4444 44444.4444]\n")
    sensor_valid_file = StringIO("11111.1111                        "
                                 "22222.2222                        "
                                 "[33333.3333 33333.3333 33333.3333] "
                                 "[44444.4444 44444.4444 44444.4444]\n")
    test_rocket = rm.Rocket(
        {"total_mass": 110, "body_mass": 55, "prop_mass": 55},
        np.array([0, 0, 0]), 100,
        {"press_noise": 1, "temp_noise": 1, "accel_noise": 1,
         "gyro_noise": 1, "mag_noise": 1})
    test_rocket.world_acceleration = np.array([33333.3333, 33333.3333, 33333.3333])
    test_rocket.velocity = np.array([22222.2222, 22222.2222, 22222.2222])
    test_rocket.position = np.array([11111.1111, 11111.1111, 11111.1111])
    test_rocket.orientation = \
        np.array([44444.4444, 44444.4444, 44444.4444, 44444.4444])
    test_rocket.temperature = 22222.2222
    test_rocket.baro_pressure = 11111.1111
    test_rocket.body_acceleration = np.array([33333.3333, 33333.3333, 33333.3333])
    test_rocket.body_mag_field = np.array([44444.4444, 44444.4444, 44444.4444])

    gt_test_file = StringIO()
    sd_test_file = StringIO()
    data_gen.write_data_to_file(test_rocket, gt_test_file, sd_test_file)
    gt_file_value = gt_test_file.getvalue()
    sd_file_value = sd_test_file.getvalue()
    valid = valid_file.getvalue()
    sensor_valid = sensor_valid_file.getvalue()
    gt_test_file.close()
    sd_test_file.close()
    assert gt_file_value == valid and sd_file_value == sensor_valid<|MERGE_RESOLUTION|>--- conflicted
+++ resolved
@@ -355,13 +355,8 @@
     valid_file.close()
     valid_sensor_file.close()
     assert gt_file_value1 == valid1 and gt_file_value2 == valid2 and \
-<<<<<<< HEAD
-    sd_file_value1 == sensor_valid1 and sd_file_value2 == sensor_valid2
-=======
         sd_file_value1 == sensor_valid1 and sd_file_value2 == sensor_valid2
->>>>>>> 163a4db1
-
-test_two_writes()
+
 
 def test_full_length_write():
     """
